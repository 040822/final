--- conflicted
+++ resolved
@@ -195,13 +195,8 @@
     # 获取用户选择
     while True:
         try:
-<<<<<<< HEAD
             #choice = input("请输入选择 (1-5): ").strip()
             choice = 4
-=======
-            choice = input("请输入选择 (1-6): ").strip()
-            
->>>>>>> 4fde1ec5
             if choice == '1':
                 run_quick_test()
                 break
